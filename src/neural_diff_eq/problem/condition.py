--- conflicted
+++ resolved
@@ -3,13 +3,10 @@
 """
 import abc
 import torch
-<<<<<<< HEAD
 from . import datacreator as dc
-=======
 
 from ..utils.differentialoperators import normal_derivative
 
->>>>>>> 2d8510b5
 
 class Condition(torch.nn.Module):
     """
@@ -315,15 +312,9 @@
     def serialize(self):
         dct = super().serialize()
         dct['dirichlet_fun'] = self.dirichlet_fun.__name__
-<<<<<<< HEAD
         dct['dataset_size'] = self.datacreator.dataset_size
         dct['sampling_strategy'] = self.datacreator.sampling_strategy
         dct['boundary_sampling_strategy'] = self.datacreator.boundary_sampling_strategy
-=======
-        dct['dataset_size'] = self.dataset_size
-        dct['sampling_strategy'] = self.sampling_strategy
-        dct['boundary_sampling_strategy'] = self.boundary_sampling_strategy
-        dct['dataset_size'] = self.dataset_size
         return dct
 
 
@@ -420,5 +411,4 @@
         dct['sampling_strategy'] = self.sampling_strategy
         dct['boundary_sampling_strategy'] = self.boundary_sampling_strategy
         dct['dataset_size'] = self.dataset_size
->>>>>>> 2d8510b5
         return dct
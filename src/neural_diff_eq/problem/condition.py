--- conflicted
+++ resolved
@@ -3,13 +3,9 @@
 """
 import abc
 import torch
-from torch.functional import norm
-
-<<<<<<< HEAD
-from .data import Dataset, DataDataset
+
 from ..utils.differentialoperators import normal_derivative
-=======
->>>>>>> 6e752ff7
+
 
 class Condition(torch.nn.Module):
     """
@@ -30,17 +26,6 @@
     weight : float
         Scalar weight of this condition that is used in the weighted sum for the
         training loss. Defaults to 1.
-<<<<<<< HEAD
-    batch_size : int
-        Amount of sampled points for this condition per iteration. For full-batch optim
-        methods, this should equal the number of samples in the used dataset.
-    num_workers : int
-        Amount of CPU processes that preprocess the data for this condition. 0 disables
-        multiprocessing.
-    requires_input_grad : bool
-        If True, the gradients are still tracked during validation to enable the
-        computation of derivatives w.r.t. the inputs
-=======
     track_gradients : bool or list of str or list of DiffVariables
         Whether the gradients w.r.t. the inputs should be tracked.
         Tracking can be necessary for training of a PDE.
@@ -48,31 +33,19 @@
         If a list of strings or variables is passed, gradient is tracked
         only for the variables in the list.
         If False, no gradients will be tracked.
->>>>>>> 6e752ff7
     data_plot_variables : bool or tuple
         The variables which are used to log the used training data in a scatter plot.
         If False, no plots are created. If True, behaviour is defined in each condition.
     """
 
     def __init__(self, name, norm, weight=1.0,
-<<<<<<< HEAD
-                 batch_size=1000, num_workers=0,
-                 requires_input_grad=True,
-=======
                  track_gradients=True,
->>>>>>> 6e752ff7
                  data_plot_variables=True):
         super().__init__()
         self.name = name
         self.norm = norm
         self.weight = weight
-<<<<<<< HEAD
-        self.batch_size = batch_size
-        self.num_workers = num_workers
-        self.requires_input_grad = requires_input_grad
-=======
         self.track_gradients = track_gradients
->>>>>>> 6e752ff7
         self.data_plot_variables = data_plot_variables
 
         # variables are registered when the condition is added to a problem or variable
@@ -87,10 +60,6 @@
     def get_data_plot_variables(self):
         return
 
-    @abc.abstractmethod
-    def get_data_plot_variables(self):
-        return
-
     def is_registered(self):
         return self.variables is not None
 
@@ -99,11 +68,6 @@
         dct['name'] = self.name
         dct['norm'] = self.norm.__class__.__name__
         dct['weight'] = self.weight
-<<<<<<< HEAD
-        dct['batch_size'] = self.batch_size
-        dct['num_workers'] = self.num_workers
-=======
->>>>>>> 6e752ff7
         return dct
 
 
@@ -130,33 +94,17 @@
     weight : float
         Scalar weight of this condition that is used in the weighted sum for the
         training loss. Defaults to 1.
-<<<<<<< HEAD
-    batch_size : int
-        Amount of sampled points for this condition per iteration. For full-batch optim
-        methods, this should equal dataset_size.
-    num_workers : int
-        Amount of CPU processes that preprocess the data for this condition. 0 disables
-        multiprocessing.
-=======
->>>>>>> 6e752ff7
     dataset_size : int
         Amount of samples in the used dataset. The dataset is generated once at the
         beginning of the training.
     """
+
     def __init__(self, pde, norm, name='pde',
                  sampling_strategy='random', weight=1.0,
-<<<<<<< HEAD
-                 batch_size=1000, num_workers=0, dataset_size=10000,
-                 data_plot_variables=False):
-        super().__init__(name, norm, weight,
-                         batch_size=batch_size,
-                         num_workers=num_workers,
-=======
                  dataset_size=10000, track_gradients=True,
                  data_plot_variables=False):
         super().__init__(name, norm, weight,
                          track_gradients=track_gradients,
->>>>>>> 6e752ff7
                          data_plot_variables=data_plot_variables)
         self.sampling_strategy = sampling_strategy
         self.pde = pde
@@ -217,33 +165,19 @@
     weight : float
         Scalar weight of this condition that is used in the weighted sum for the
         training loss. Defaults to 1.
-<<<<<<< HEAD
-    batch_size : int
-        Amount of sampled points for this condition per iteration. For full-batch optim
-        methods, this should equal dataset_size.
-    num_workers : int
-        Amount of CPU processes that preprocess the data for this condition. 0 disables
-        multiprocessing.
-=======
->>>>>>> 6e752ff7
-    """
+    """
+
     def __init__(self, data_x, data_u, name, norm,
                  weight=1.0):
         super().__init__(name, norm, weight,
-<<<<<<< HEAD
-                         batch_size=batch_size,
-                         num_workers=num_workers,
-                         requires_input_grad=False,
-=======
                          track_gradients=False,
->>>>>>> 6e752ff7
                          data_plot_variables=False)
         self.data_x = data_x
         self.data_u = data_u
 
     def forward(self, model, data):
         data, target = data
-        u = model(data, track_gradients=False)
+        u = model(data)
         return self.norm(u, target)
 
     def get_data(self):
@@ -279,26 +213,12 @@
     weight : float
         Scalar weight of this condition that is used in the weighted sum for the
         training loss. Defaults to 1.
-<<<<<<< HEAD
-    batch_size : int
-        Amount of sampled points for this condition per iteration. For full-batch optim
-        methods, this should equal dataset_size.
-    num_workers : int
-        Amount of CPU processes that preprocess the data for this condition. 0 disables
-        multiprocessing.
-    """
-    def __init__(self, name, norm, requires_input_grad, weight=1.0,
-                 batch_size=10000, num_workers=0, data_plot_variables=True):
-        super().__init__(name, norm, weight=weight, batch_size=batch_size,
-                         num_workers=num_workers,
-                         requires_input_grad=requires_input_grad,
-=======
-    """
+    """
+
     def __init__(self, name, norm, track_gradients, weight=1.0,
                  data_plot_variables=True):
         super().__init__(name, norm, weight=weight,
                          track_gradients=track_gradients,
->>>>>>> 6e752ff7
                          data_plot_variables=data_plot_variables)
         # boundary_variable is registered when the condition is added to that variable
         self.boundary_variable = None  # string
@@ -309,15 +229,9 @@
         return dct
 
     def get_data_plot_variables(self):
-<<<<<<< HEAD
-        if self.data_plot_variables == True:
-            return self.boundary_variable
-        elif self.data_plot_variables == False:
-=======
         if self.data_plot_variables is True:
             return self.boundary_variable
         elif self.data_plot_variables is False:
->>>>>>> 6e752ff7
             return None
         else:
             return self.data_plot_variables
@@ -330,11 +244,7 @@
     Parameters
     ----------
     dirichlet_fun : function handle
-<<<<<<< HEAD
         A method that takes boundary points (in the usual dictionary form) as an input
-=======
-        A method that takes boundary points (in the usual dictionary form) a an input
->>>>>>> 6e752ff7
         and returns the desired boundary values at those points.
     name : str
         name of this condition (should be unique per problem or variable)
@@ -352,25 +262,6 @@
     weight : float
         Scalar weight of this condition that is used in the weighted sum for the
         training loss. Defaults to 1.
-<<<<<<< HEAD
-    batch_size : int
-        Amount of sampled points for this condition per iteration. For full-batch optim
-        methods, this should equal dataset_size.
-    num_workers : int
-        Amount of CPU processes that preprocess the data for this condition. 0 disables
-        multiprocessing.
-    dataset_size : int
-        Amount of samples in the used dataset. The dataset is generated once at the
-        beginning of the training.
-    """
-    def __init__(self, dirichlet_fun, name, norm,
-                 sampling_strategy='random', boundary_sampling_strategy='random',
-                 weight=1.0, batch_size=1000, num_workers=0, dataset_size=10000,
-                 data_plot_variables=True):
-        super().__init__(name, norm, weight=weight, batch_size=batch_size,
-                         num_workers=num_workers, requires_input_grad=False,
-                         data_plot_variables=data_plot_variables)
-=======
     dataset_size : int
         Amount of samples in the used dataset. The dataset is generated once at the
         beginning of the training.
@@ -379,26 +270,21 @@
         E.g. a inital condition for the model is independent of the output, a condition
         for the first derivative needs the output to compute the derivative.
     """
+
     def __init__(self, dirichlet_fun, name, norm,
                  sampling_strategy='random', boundary_sampling_strategy='random',
                  weight=1.0, dataset_size=10000,
                  data_plot_variables=True):
         super().__init__(name, norm, weight=weight,
                          track_gradients=False, data_plot_variables=data_plot_variables)
->>>>>>> 6e752ff7
         self.dirichlet_fun = dirichlet_fun
         self.boundary_sampling_strategy = boundary_sampling_strategy
         self.sampling_strategy = sampling_strategy
         self.dataset_size = dataset_size
 
     def forward(self, model, data):
-<<<<<<< HEAD
-        u = model(data, track_gradients=False)
-        target = self.dirichlet_fun(data)
-=======
         data, target = data
         u = model(data)
->>>>>>> 6e752ff7
         return self.norm(u, target)
 
     def get_data(self):
@@ -427,7 +313,6 @@
         dct['sampling_strategy'] = self.sampling_strategy
         dct['boundary_sampling_strategy'] = self.boundary_sampling_strategy
         dct['dataset_size'] = self.dataset_size
-<<<<<<< HEAD
         return dct
 
 
@@ -456,9 +341,6 @@
     weight : float
         Scalar weight of this condition that is used in the weighted sum for the
         training loss. Defaults to 1.
-    batch_size : int
-        Amount of sampled points for this condition per iteration. For full-batch optim
-        methods, this should equal dataset_size.
     num_workers : int
         Amount of CPU processes that preprocess the data for this condition. 0 disables
         multiprocessing.
@@ -466,20 +348,22 @@
         Amount of samples in the used dataset. The dataset is generated once at the
         beginning of the training.
     """
+
     def __init__(self, neumann_fun, name, norm,
                  sampling_strategy='random', boundary_sampling_strategy='random',
-                 weight=1.0, batch_size=1000, num_workers=0, dataset_size=10000,
+                 weight=1.0, num_workers=0, dataset_size=10000,
                  data_plot_variables=True):
-        super().__init__(name, norm, weight=weight, batch_size=batch_size,
+        super().__init__(name, norm, weight=weight,
                          num_workers=num_workers, requires_input_grad=False,
                          data_plot_variables=data_plot_variables)
         self.neumann_fun = neumann_fun
         self.boundary_sampling_strategy = boundary_sampling_strategy
         self.sampling_strategy = sampling_strategy
         self.dataset_size = dataset_size
+        self.domain = None
 
     def forward(self, model, data):
-        target = self.neumann_fun(data)
+        data, target = data
         normal_derivatives = self._compute_normal_derivatives(model, data)
         return self.norm(normal_derivatives, target)
 
@@ -488,24 +372,27 @@
         points = data[self.boundary_variable]
         normals = self.domain.boundary_normal(points.detach().cpu().numpy())
         normals = torch.from_numpy(normals).float().to(points.device)
-        normal_derivatives = normal_derivative(model_out=u, 
-                                               deriv_variable_input=points, 
+        normal_derivatives = normal_derivative(model_out=u,
+                                               deriv_variable_input=points,
                                                normals=normals)
         return normal_derivatives
 
-    def get_dataloader(self):
+    def get_data(self):
         if self.is_registered():
-            dataset = Dataset(self.variables,
-                              sampling_strategy=self.sampling_strategy,
-                              boundary_sampling_strategy=self.boundary_sampling_strategy,
-                              size=self.dataset_size,
-                              boundary=self.boundary_variable)
             self.domain = self._get_domain()
-            return torch.utils.data.DataLoader(
-                dataset,
-                batch_size=self.batch_size,
-                num_workers=self.num_workers
-            )
+            data = {}
+            for vname in self.variables:
+                if vname == self.boundary_variable:
+                    data[vname] = self.variables[vname].domain.sample_boundary(
+                        self.dataset_size,
+                        type=self.boundary_sampling_strategy
+                    )
+                else:
+                    data[vname] = self.variables[vname].domain.sample_inside(
+                        self.dataset_size,
+                        type=self.sampling_strategy
+                    )
+            return (data, self.neumann_fun(data))
         else:
             raise RuntimeError("""Conditions need to be registered in a
                                   Variable or Problem.""")
@@ -522,6 +409,4 @@
         dct['sampling_strategy'] = self.sampling_strategy
         dct['boundary_sampling_strategy'] = self.boundary_sampling_strategy
         dct['dataset_size'] = self.dataset_size
-=======
->>>>>>> 6e752ff7
         return dct
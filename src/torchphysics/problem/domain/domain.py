import abc
import numpy as np


class Domain:
<<<<<<< HEAD
    def __init__(self, space, dim=None, tol=1e-6):
        self.space = space
=======
    def __init__(self, space, dim=None, tol=1e-06):
        self.space = space
        self.tol = tol
>>>>>>> 7a471f5a
        if dim is None:
            self.dim = self.space.dim
        else:
            self.dim = dim
<<<<<<< HEAD
        self.tol = tol

    @abc.abstractmethod
    @property
    def is_initialized(self):
        raise NotImplementedError

    @abc.abstractmethod
    def is_inside(self, points):
        raise NotImplementedError

    @abc.abstractmethod
    def bounding_box(self):
        raise NotImplementedError

    @abc.abstractmethod
    def sample_grid(self, n):
        raise NotImplementedError

    @abc.abstractmethod
    def sample_random_uniform(self, n):
        raise NotImplementedError

    @abc.abstractmethod
    def __call__(self, **kwargs):
        raise NotImplementedError

    def __mul__(self, other):
        # Cartesian product
        return ProductDomain(self, other)

    def __add__(self, other):
        # Union
        raise NotImplementedError

    def __or__(self, other):
        # Union
        return self.__add__(other)

    def __sub__(self, other):
        # Difference
        raise NotImplementedError

    def __and__(self, other):
        # Intersection
        raise NotImplementedError

    @property
    def boundary(self):
        # Domain object of the boundary
        raise NotImplementedError

    @property
    def inner(self):
        # open domain
        raise NotImplementedError
=======

    @property
    def is_initialized(self):
        raise NotImplementedError

    @abc.abstractmethod
    def __add__(self, other):
        """Creates the union of the two input domains.

        Parameters
        ----------
        other : Domain
            The other domain that should be united with the domain.
            Has to be of the same dimension.
        """
        raise NotImplementedError

    @abc.abstractmethod
    def __sub__(self, other):
        """Creates the cut of the two input domains.

        Parameters
        ----------
        other : Domain
            The other domain that should be cut off the domain.
            Has to be of the same dimension.
        """
        raise NotImplementedError

    @abc.abstractmethod    
    def __and__(self, other):
        """Creates the intersection of the two input domains.

        Parameters
        ----------
        other : Domain
            The other domain that should be intersected with the domain.
            Has to be of the same dimension.
        """
        raise NotImplementedError

    @abc.abstractmethod
    def is_inside(self, points):
        raise NotImplementedError

    @abc.abstractmethod
    def bounding_box(self):
        raise NotImplementedError

    @abc.abstractmethod
    def sample_grid(self, n):
        raise NotImplementedError

    @abc.abstractmethod
    def sample_random_uniform(self, n):
        raise NotImplementedError

    def __mul__(self, other):
        return ProductDomain(self, other)

    @property
    def boundary(self):
        # Domain object of the boundary
        raise NotImplementedError

    @property
    def inner(self):
        # open domain
        raise NotImplementedError

    def _cut_points(self, n, points):
        """Deletes some random points, if more than n were sampled
        (can for example happen by grid-sampling).
        """
        if len(points) > n:
            index = np.random.choice(len(points), int(n), replace=False)
            return points[index]
        return points

    def _check_grid_enough_points(self, n, points):
        """Checks if there are not enough points for the grid.
        If not, add some random points.
        """ 
        if len(points) < n:
            new_points = self.sample_random_uniform(n-len(points))
            points = np.append(points, new_points, axis=0)
        return points

    def _check_single_point(self, points):
        if len(np.shape(points)) == 1:
            points = np.array([points])
        return points


class LambdaDomain(Domain):
    def __init__(self, class_, params, space, dim, tol):
        super().__init__(space, dim=dim, tol=tol)
        self.class_ = class_
        self.params = params

    def __call__(self, point):
        p = {}
        for k in self.params:
            if callable(self.params[k]):
                p[k] = self.params[k](point)
            else:
                p[k] = self.params[k]
        return self.class_(space=self.space, tol=self.tol, **p)
    
    def __mul__(self, other):
        return super().__mul__(other)


class BoundaryDomain(Domain):
    def __init__(self, domain):
        super().__init__(domain.space, dim=domain.dim-1, tol=domain.tol)

    @abc.abstractmethod
    def normal(self, points):
        pass
>>>>>>> 7a471f5a
<|MERGE_RESOLUTION|>--- conflicted
+++ resolved
@@ -3,76 +3,13 @@
 
 
 class Domain:
-<<<<<<< HEAD
-    def __init__(self, space, dim=None, tol=1e-6):
-        self.space = space
-=======
     def __init__(self, space, dim=None, tol=1e-06):
         self.space = space
         self.tol = tol
->>>>>>> 7a471f5a
         if dim is None:
             self.dim = self.space.dim
         else:
             self.dim = dim
-<<<<<<< HEAD
-        self.tol = tol
-
-    @abc.abstractmethod
-    @property
-    def is_initialized(self):
-        raise NotImplementedError
-
-    @abc.abstractmethod
-    def is_inside(self, points):
-        raise NotImplementedError
-
-    @abc.abstractmethod
-    def bounding_box(self):
-        raise NotImplementedError
-
-    @abc.abstractmethod
-    def sample_grid(self, n):
-        raise NotImplementedError
-
-    @abc.abstractmethod
-    def sample_random_uniform(self, n):
-        raise NotImplementedError
-
-    @abc.abstractmethod
-    def __call__(self, **kwargs):
-        raise NotImplementedError
-
-    def __mul__(self, other):
-        # Cartesian product
-        return ProductDomain(self, other)
-
-    def __add__(self, other):
-        # Union
-        raise NotImplementedError
-
-    def __or__(self, other):
-        # Union
-        return self.__add__(other)
-
-    def __sub__(self, other):
-        # Difference
-        raise NotImplementedError
-
-    def __and__(self, other):
-        # Intersection
-        raise NotImplementedError
-
-    @property
-    def boundary(self):
-        # Domain object of the boundary
-        raise NotImplementedError
-
-    @property
-    def inner(self):
-        # open domain
-        raise NotImplementedError
-=======
 
     @property
     def is_initialized(self):
@@ -167,30 +104,10 @@
         return points
 
 
-class LambdaDomain(Domain):
-    def __init__(self, class_, params, space, dim, tol):
-        super().__init__(space, dim=dim, tol=tol)
-        self.class_ = class_
-        self.params = params
-
-    def __call__(self, point):
-        p = {}
-        for k in self.params:
-            if callable(self.params[k]):
-                p[k] = self.params[k](point)
-            else:
-                p[k] = self.params[k]
-        return self.class_(space=self.space, tol=self.tol, **p)
-    
-    def __mul__(self, other):
-        return super().__mul__(other)
-
-
 class BoundaryDomain(Domain):
     def __init__(self, domain):
         super().__init__(domain.space, dim=domain.dim-1, tol=domain.tol)
 
     @abc.abstractmethod
     def normal(self, points):
-        pass
->>>>>>> 7a471f5a
+        pass